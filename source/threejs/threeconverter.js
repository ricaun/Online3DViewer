OV.ModelToThreeConversionParams = class
{
	constructor ()
	{
		this.forceMediumpForMaterials = false;
	}
};

OV.ModelToThreeConversionOutput = class
{
	constructor ()
	{
		this.defaultMaterial = null;
	}
};

OV.ThreeConversionStateHandler = class
{
	constructor (callbacks)
	{
		this.callbacks = callbacks;
		this.texturesNeeded = 0;
		this.texturesLoaded = 0;
		this.threeMeshes = null;
	}

	OnTextureNeeded ()
	{
		this.texturesNeeded += 1;
	}

	OnTextureLoaded ()
	{
		this.texturesLoaded += 1;
		this.callbacks.onTextureLoaded ();
		this.Finish ();
	}

	OnModelLoaded (threeMeshes)
	{
		this.threeMeshes = threeMeshes;
		this.Finish ();
	}

	Finish ()
	{
		if (this.threeMeshes !== null && this.texturesNeeded === this.texturesLoaded) {
			this.callbacks.onModelLoaded (this.threeMeshes);
		}
	}
};

OV.ConvertModelToThreeMeshes = function (model, params, output, callbacks)
{
	function CreateThreeMaterial (stateHandler, model, materialIndex, params, output)
	{
		function SetTextureParameters (texture, threeTexture)
		{
			threeTexture.wrapS = THREE.RepeatWrapping;
			threeTexture.wrapT = THREE.RepeatWrapping;
			threeTexture.rotation = texture.rotation;
			threeTexture.offset.x = texture.offset.x;
			threeTexture.offset.y = texture.offset.y;
			threeTexture.repeat.x = texture.scale.x;
			threeTexture.repeat.y = texture.scale.y;
		}

		function LoadTexture (stateHandler, threeMaterial, texture, onTextureLoaded)
		{
			if (texture === null || !texture.IsValid ()) {
				return;
			}
			let loader = new THREE.TextureLoader ();
<<<<<<< HEAD
			loader.load (texture.url, (threeTexture) => {
				SetTextureParameters (texture, threeTexture);
				threeMaterial.needsUpdate = true;
				onLoad (threeTexture);
			});
=======
			stateHandler.OnTextureNeeded ();
			loader.load (texture.url,
				(threeTexture) => {
					SetTextureParameters (texture, threeTexture);
					threeMaterial.needsUpdate = true;
					onTextureLoaded (threeTexture);
					stateHandler.OnTextureLoaded ();
				},
				null,
				(err) => {
					stateHandler.OnTextureLoaded ();
				}
			);
>>>>>>> 70324a38
		}

		let material = model.GetMaterial (materialIndex);
		let baseColor = new THREE.Color (material.color.r / 255.0, material.color.g / 255.0, material.color.b / 255.0);

		let materialParams = {
			color : baseColor,
			opacity : material.opacity,
			transparent : material.transparent,
			alphaTest : material.alphaTest,
			side : THREE.DoubleSide
		};

		if (params.forceMediumpForMaterials) {
			materialParams.precision = 'mediump';
		}

		let threeMaterial = null;
		if (material.type === OV.MaterialType.Phong) {
			threeMaterial = new THREE.MeshPhongMaterial (materialParams);
			let specularColor = new THREE.Color (material.specular.r / 255.0, material.specular.g / 255.0, material.specular.b / 255.0);
			if (OV.IsEqual (material.shininess, 0.0)) {
				specularColor.setRGB (0.0, 0.0, 0.0);
			}
			threeMaterial.specular = specularColor;
			threeMaterial.shininess = material.shininess * 100.0;
			LoadTexture (stateHandler, threeMaterial, material.specularMap, (threeTexture) => {
				threeMaterial.specularMap = threeTexture;
			});			
		} else if (material.type === OV.MaterialType.Physical) {
			threeMaterial = new THREE.MeshStandardMaterial (materialParams);
			threeMaterial.metalness = material.metalness;
			threeMaterial.roughness = material.roughness;
			LoadTexture (stateHandler, threeMaterial, material.metalnessMap, (threeTexture) => {
				threeMaterial.metalness = 1.0;
				threeMaterial.roughness = 1.0;
				threeMaterial.metalnessMap = threeTexture;
				threeMaterial.roughnessMap = threeTexture;
			});
		}
<<<<<<< HEAD

		let emissiveColor = new THREE.Color (material.emissive.r / 255.0, material.emissive.g / 255.0, material.emissive.b / 255.0);
		threeMaterial.emissive = emissiveColor;

		LoadTexture (threeMaterial, material.diffuseMap, (threeTexture) => {
=======
		LoadTexture (stateHandler, threeMaterial, material.diffuseMap, (threeTexture) => {
>>>>>>> 70324a38
			if (!material.multiplyDiffuseMap) {
				threeMaterial.color.setRGB (1.0, 1.0, 1.0);
			}
			threeMaterial.map = threeTexture;
		});
		LoadTexture (stateHandler, threeMaterial, material.bumpMap, (threeTexture) => {
			threeMaterial.bumpMap = threeTexture;
		});
		LoadTexture (stateHandler, threeMaterial, material.normalMap, (threeTexture) => {
			threeMaterial.normalMap = threeTexture;
		});
		LoadTexture (stateHandler, threeMaterial, material.emissiveMap, (threeTexture) => {
			threeMaterial.emissiveMap = threeTexture;
		});

		if (material.isDefault) {
			output.defaultMaterial = threeMaterial;
		}

		return threeMaterial;
	}

	function CreateThreeMesh (model, meshIndex, modelThreeMaterials)
	{
		let mesh = model.GetMesh (meshIndex);
		let triangleCount = mesh.TriangleCount ();
		if (triangleCount === 0) {
			return null;
		}

		let triangleIndices = [];
		for (let i = 0; i < triangleCount; i++) {
			triangleIndices.push (i);
		}
		triangleIndices.sort ((a, b) => {
			let aTriangle = mesh.GetTriangle (a);
			let bTriangle = mesh.GetTriangle (b);
			return aTriangle.mat - bTriangle.mat;
		});

		let threeGeometry = new THREE.BufferGeometry ();
		let meshThreeMaterials = [];
		let meshOriginalMaterials = [];
		let modelToThreeMaterials = {};

		let vertices = [];
		let normals = [];
		let uvs = [];

		let groups = [];
		groups.push ({
			start : 0,
			end : -1
		});

		let meshHasUVs = mesh.TextureUVCount () > 0;
		for (let i = 0; i < triangleIndices.length; i++) {
			let triangleIndex = triangleIndices[i];
			let triangle = mesh.GetTriangle (triangleIndex);

			let v0 = mesh.GetVertex (triangle.v0);
			let v1 = mesh.GetVertex (triangle.v1);
			let v2 = mesh.GetVertex (triangle.v2);
			vertices.push (v0.x, v0.y, v0.z, v1.x, v1.y, v1.z, v2.x, v2.y, v2.z);

			let n0 = mesh.GetNormal (triangle.n0);
			let n1 = mesh.GetNormal (triangle.n1);
			let n2 = mesh.GetNormal (triangle.n2);
			normals.push (n0.x, n0.y, n0.z, n1.x, n1.y, n1.z, n2.x, n2.y, n2.z);

			if (triangle.HasTextureUVs ()) {
				let u0 = mesh.GetTextureUV (triangle.u0);
				let u1 = mesh.GetTextureUV (triangle.u1);
				let u2 = mesh.GetTextureUV (triangle.u2);
				uvs.push (u0.x, u0.y, u1.x, u1.y, u2.x, u2.y);
			} else if (meshHasUVs) {
				uvs.push (0.0, 0.0, 0.0, 0.0, 0.0, 0.0);
			}

			let modelMaterialIndex = triangle.mat;
			let materialIndex = modelToThreeMaterials[modelMaterialIndex];
			if (materialIndex === undefined) {
				materialIndex = meshThreeMaterials.length;
				modelToThreeMaterials[modelMaterialIndex] = materialIndex;
				meshThreeMaterials.push (modelThreeMaterials[modelMaterialIndex]);
				meshOriginalMaterials.push (modelMaterialIndex);
				if (i > 0) {
					groups[groups.length - 1].end = i - 1;
					groups.push ({
						start : groups[groups.length - 1].end + 1,
						end : -1
					});
				}
			}
		}

		groups[groups.length - 1].end = triangleCount - 1;

		threeGeometry.setAttribute ('position', new THREE.Float32BufferAttribute (vertices, 3));
		threeGeometry.setAttribute ('normal', new THREE.Float32BufferAttribute (normals, 3));
		if (uvs.length !== 0) {
			threeGeometry.setAttribute ('uv', new THREE.Float32BufferAttribute (uvs, 2));
		}
		for (let i = 0; i < groups.length; i++) {
			let group = groups[i];
			threeGeometry.addGroup (group.start * 3, (group.end - group.start + 1) * 3, i);
		}

		let threeMesh = new THREE.Mesh (threeGeometry, meshThreeMaterials);
		threeMesh.userData = {
			originalMeshIndex : meshIndex,
			originalMaterials : meshOriginalMaterials,
			threeMaterials : null
		};
		
		return threeMesh;
	}

	let stateHandler = new OV.ThreeConversionStateHandler (callbacks);

	let modelThreeMaterials = [];
	for (let materialIndex = 0; materialIndex < model.MaterialCount (); materialIndex++) {
		let threeMaterial = CreateThreeMaterial (stateHandler, model, materialIndex, params, output);
		modelThreeMaterials.push (threeMaterial);
	}

	let threeMeshes = [];
	let taskRunner = new OV.TaskRunner ();
	taskRunner.RunBatch (model.MeshCount (), 100, {
		runTask : (firstIndex, lastIndex, ready) => {
			for (let meshIndex = firstIndex; meshIndex <= lastIndex; meshIndex++) {
				let mesh = model.GetMesh (meshIndex);
				if (mesh.TriangleCount () > 0) {
					let threeMesh = CreateThreeMesh (model, meshIndex, modelThreeMaterials);
					threeMeshes.push (threeMesh);
				}
			}
			ready ();
		},
		onReady : () => {
			stateHandler.OnModelLoaded (threeMeshes);
		}
	});
};<|MERGE_RESOLUTION|>--- conflicted
+++ resolved
@@ -71,13 +71,6 @@
 				return;
 			}
 			let loader = new THREE.TextureLoader ();
-<<<<<<< HEAD
-			loader.load (texture.url, (threeTexture) => {
-				SetTextureParameters (texture, threeTexture);
-				threeMaterial.needsUpdate = true;
-				onLoad (threeTexture);
-			});
-=======
 			stateHandler.OnTextureNeeded ();
 			loader.load (texture.url,
 				(threeTexture) => {
@@ -91,7 +84,6 @@
 					stateHandler.OnTextureLoaded ();
 				}
 			);
->>>>>>> 70324a38
 		}
 
 		let material = model.GetMaterial (materialIndex);
@@ -132,15 +124,11 @@
 				threeMaterial.roughnessMap = threeTexture;
 			});
 		}
-<<<<<<< HEAD
 
 		let emissiveColor = new THREE.Color (material.emissive.r / 255.0, material.emissive.g / 255.0, material.emissive.b / 255.0);
 		threeMaterial.emissive = emissiveColor;
 
-		LoadTexture (threeMaterial, material.diffuseMap, (threeTexture) => {
-=======
 		LoadTexture (stateHandler, threeMaterial, material.diffuseMap, (threeTexture) => {
->>>>>>> 70324a38
 			if (!material.multiplyDiffuseMap) {
 				threeMaterial.color.setRGB (1.0, 1.0, 1.0);
 			}
